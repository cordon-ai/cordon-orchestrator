# Cordon AI

<<<<<<< HEAD
A multi-agent orchestrator with web frontend and React UI.
=======
Install all requirements (Under development): 
``` pip install -e . ```
>>>>>>> 260957d9

## Installation

Install all requirements including frontend API server dependencies:
```bash
pip install -e .[frontend,dev]
```

## Running the Application

### 1. Start the Python Backend (Frontend API Server)
```bash
cd frontend
python start_frontend.py
```

### 2. Start the React Frontend
```bash
cd frontend/cordon-react
npm install
npm start
```

### 3. Setup Local Model (Optional - Ollama)
For local AI model support:
```bash
ollama serve
ollama pull llama3.1:8b
```

## Architecture

- **Backend**: Python orchestrator with FastAPI frontend server
- **Frontend**: React application with modern UI
- **Agents**: Multiple AI agents (Researcher, Coder, CommandExecutor, etc.)
- **LLM Integration**: Supports OpenAI, Anthropic, and local Ollama models

## Features

- Multi-agent orchestration system
- Real-time WebSocket communication
- Web scraping capabilities
- Agent marketplace with custom agents
- Streaming responses
- Cross-platform support<|MERGE_RESOLUTION|>--- conflicted
+++ resolved
@@ -1,15 +1,10 @@
 # Cordon AI
 
-<<<<<<< HEAD
 A multi-agent orchestrator with web frontend and React UI.
-=======
-Install all requirements (Under development): 
-``` pip install -e . ```
->>>>>>> 260957d9
 
 ## Installation
 
-Install all requirements including frontend API server dependencies:
+Install all requirements including frontend API server dependencies (under development):
 ```bash
 pip install -e .[frontend,dev]
 ```
@@ -36,18 +31,3 @@
 ollama pull llama3.1:8b
 ```
 
-## Architecture
-
-- **Backend**: Python orchestrator with FastAPI frontend server
-- **Frontend**: React application with modern UI
-- **Agents**: Multiple AI agents (Researcher, Coder, CommandExecutor, etc.)
-- **LLM Integration**: Supports OpenAI, Anthropic, and local Ollama models
-
-## Features
-
-- Multi-agent orchestration system
-- Real-time WebSocket communication
-- Web scraping capabilities
-- Agent marketplace with custom agents
-- Streaming responses
-- Cross-platform support